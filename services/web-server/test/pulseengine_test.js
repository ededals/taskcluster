--- conflicted
+++ resolved
@@ -20,11 +20,7 @@
   }
 }
 
-<<<<<<< HEAD
-suite('PulseEngine', function() {
-=======
-describe(testing.suiteName(), function() {
->>>>>>> 66c2510f
+suite(testing.suiteName(), function() {
   const manager = new MonitorManager({
     serviceName: 'web-server',
   });
